# Concord
#
# Copyright (c) 2020 VMware, Inc. All Rights Reserved.
#
# This product is licensed to you under the Apache 2.0 license (the "License").
# You may not use this product except in compliance with the Apache 2.0 License.
#
# This product may include a number of subcomponents with separate copyright
# notices and license terms. Your use of these subcomponents is subject to the
# terms and conditions of the subcomponent's license, as noted in the LICENSE
# file.
import os.path
import unittest
from shutil import copy2
import trio
import difflib
from util import skvbc as kvbc
from util.bft import with_trio, with_bft_network, KEY_FILE_PREFIX, TestConfig
from util import operator
from util.object_store import ObjectStore, start_replica_cmd_prefix, with_object_store
import sys
from util import eliot_logging as log
import concord_msgs as cmf_msgs

sys.path.append(os.path.abspath("../../util/pyclient"))

import bft_client

def start_replica_cmd_with_object_store(builddir, replica_id, config):
    """
    Return a command that starts an skvbc replica when passed to
    subprocess.Popen.

    Note each arguments is an element in a list.
    """
    ret = start_replica_cmd_prefix(builddir, replica_id, config)
    batch_size = "2" if os.environ.get('TIME_SERVICE_ENABLED') else "1"
    ret.extend(["-b", "2", "-q", batch_size, "-o", builddir + "/operator_pub.pem"])
    return ret

def start_replica_cmd_with_object_store_and_ke(builddir, replica_id, config):
    """
    Return a command that starts an skvbc replica when passed to
    subprocess.Popen.

    Note each arguments is an element in a list.
    """
    ret = start_replica_cmd_prefix(builddir, replica_id, config)
    batch_size = "2" if os.environ.get('TIME_SERVICE_ENABLED') else "1"
    ret.extend(["-b", "2", "-q", batch_size, "-e", str(True), "-o", builddir + "/operator_pub.pem"])
    return ret

def start_replica_cmd(builddir, replica_id):
    """
    Return a command that starts an skvbc replica when passed to
    subprocess.Popen.

    Note each arguments is an element in a list.
    """
    statusTimerMilli = "500"
    viewChangeTimeoutMilli = "10000"
    path = os.path.join(builddir, "tests", "simpleKVBC", "TesterReplica", "skvbc_replica")
    batch_size = "2" if os.environ.get('TIME_SERVICE_ENABLED') else "1"
    return [path,
            "-k", KEY_FILE_PREFIX,
            "-i", str(replica_id),
            "-s", statusTimerMilli,
            "-v", viewChangeTimeoutMilli,
            "-l", os.path.join(builddir, "tests", "simpleKVBC", "scripts", "logging.properties"),
            "-b", "2",
            "-q", batch_size,
            "-o", builddir + "/operator_pub.pem"]


def start_replica_cmd_with_key_exchange(builddir, replica_id):
    """
    Return a command that starts an skvbc replica when passed to
    subprocess.Popen.

    Note each arguments is an element in a list.
    """
    statusTimerMilli = "500"
    viewChangeTimeoutMilli = "10000"
    path = os.path.join(builddir, "tests", "simpleKVBC", "TesterReplica", "skvbc_replica")
    batch_size = "2" if os.environ.get('TIME_SERVICE_ENABLED') else "1"
    return [path,
            "-k", KEY_FILE_PREFIX,
            "-i", str(replica_id),
            "-s", statusTimerMilli,
            "-v", viewChangeTimeoutMilli,
            "-l", os.path.join(builddir, "tests", "simpleKVBC", "scripts", "logging.properties"),
            "-b", "2",
            "-q", batch_size,
            "-e", str(True),
            "-o", builddir + "/operator_pub.pem"]

class SkvbcReconfigurationTest(unittest.TestCase):
    @classmethod
    def setUpClass(cls):
        cls.object_store = ObjectStore()

    @classmethod
    def tearDownClass(cls):
        pass

    @with_trio
    @with_bft_network(start_replica_cmd, selected_configs=lambda n, f, c: n == 7, with_cre=True)
    async def test_clients_add_remove_cmd(self, bft_network):
        """
            sends a clientsAddRemoveCommand and test the the status for the CRE client is correct
        """
        bft_network.start_all_replicas()
        bft_network.start_cre()

        skvbc = kvbc.SimpleKVBCProtocol(bft_network)
        for i in range(100):
            await skvbc.send_write_kv_set()

        client = bft_network.random_client()

        op = operator.Operator(bft_network.config, client, bft_network.builddir)
        config_desc = "123456789"
        rep = await op.clients_addRemove_command(config_desc)
        rep = cmf_msgs.ReconfigurationResponse.deserialize(rep)[0]
        assert rep.success is True

        with trio.fail_after(60):
            succ = False
            while not succ:
                rep = await op.clients_addRemoveStatus_command()
                rsi_rep = client.get_rsi_replies()
                data = cmf_msgs.ReconfigurationResponse.deserialize(rep)[0]
                if not data.success:
                    continue
                succ = True
                for r in rsi_rep.values():
                    res = cmf_msgs.ReconfigurationResponse.deserialize(r)
                    if len(res[0].response.clients_status) == 0:
                        succ = False
                    for k,v in res[0].response.clients_status:
                        assert(k ==  bft_network.cre_id)
                        assert(v == config_desc)

    @with_trio
    @with_bft_network(start_replica_cmd, selected_configs=lambda n, f, c: n == 7, with_cre=True)
    async def test_client_key_exchange_command(self, bft_network):
        """
            Operator sends client key exchange command for all the clients
        """
        with log.start_action(action_type="test_client_key_exchange_command"):
            bft_network.start_all_replicas()
            bft_network.start_cre()
            skvbc = kvbc.SimpleKVBCProtocol(bft_network)
            for i in range(100):
                await skvbc.send_write_kv_set()

            await self.run_client_key_exchange_cycle(bft_network)
            pub_key_a, ts_a = await self.get_last_client_keys_data(bft_network, bft_network.cre_id, tls=False)
            assert pub_key_a is not None
            assert ts_a is not None

            await self.run_client_key_exchange_cycle(bft_network, pub_key_a, ts_a)
            pub_key_b, ts_b = await self.get_last_client_keys_data(bft_network, bft_network.cre_id, tls=False)
            assert pub_key_b is not None
            assert ts_b is not None

            assert pub_key_a != pub_key_b
            assert ts_a < ts_b
            skvbc = kvbc.SimpleKVBCProtocol(bft_network)

            for i in range(100):
                await skvbc.send_write_kv_set()

    @with_trio
    @with_bft_network(start_replica_cmd, selected_configs=lambda n, f, c: n == 7, with_cre=True)
    async def test_client_key_exchange_command_with_st(self, bft_network):
        """
            Operator sends client key exchange command for all the clients
        """
        with log.start_action(action_type="test_client_key_exchange_command_with_st"):
            crashed_replicas = {6}
            live_replicas = bft_network.all_replicas(without=crashed_replicas)
            bft_network.start_replicas(live_replicas)
            bft_network.start_cre()
            skvbc = kvbc.SimpleKVBCProtocol(bft_network)
            for i in range(100):
                await skvbc.send_write_kv_set()

            await self.run_client_key_exchange_cycle(bft_network)
            pub_key_a, ts_a = await self.get_last_client_keys_data(bft_network, bft_network.cre_id, tls=False)
            assert pub_key_a is not None
            assert ts_a is not None

            for i in range(350):
                await skvbc.send_write_kv_set()

            bft_network.start_replicas(crashed_replicas)
            await bft_network.wait_for_state_transfer_to_start()
            for r in crashed_replicas:
                await bft_network.wait_for_state_transfer_to_stop(0,
            r,
            stop_on_stable_seq_num=False)

<<<<<<< HEAD
    @with_trio
    @with_bft_network(start_replica_cmd, selected_configs=lambda n, f, c: n == 7, with_cre=True)
    async def test_client_restart_command(self, bft_network):
        """
            Operator sends client restart command for all the clients
        """
        with log.start_action(action_type="test_client_restart_command"):
            bft_network.start_all_replicas()
            bft_network.start_cre()
            skvbc = kvbc.SimpleKVBCProtocol(bft_network)
            for i in range(100):
                await skvbc.send_write_kv_set()
            client = bft_network.random_client()   
            op = operator.Operator(bft_network.config, client,  bft_network.builddir)
            await op.clients_clientRestart_command()

    async def run_client_key_exchange_cycle(self, bft_network, prev_pub_key=""):
        client = bft_network.random_client()
        op = operator.Operator(bft_network.config, client, bft_network.builddir)
        rep = await op.client_key_exchange_command([])
        rep = cmf_msgs.ReconfigurationResponse.deserialize(rep)[0]
        assert rep.success is True
        log.log_message(message_type=f"block_id {rep.response.block_id}")
        with trio.fail_after(60):
            succ = False
            while succ is False:
                succ = True
                pub_key = await self.get_last_client_public_key(bft_network, bft_network.cre_id)
                if pub_key == "" or pub_key == prev_pub_key:
                    succ = False
=======
    async def run_client_key_exchange_cycle(self, bft_network, prev_data="", prev_ts=0):
        await self.run_client_ke_command(bft_network, False, prev_data, prev_ts)
>>>>>>> ebcef988
        with trio.fail_after(30):
            succ = False
            while not succ:
                await trio.sleep(1)
                succ = True
                priv_key_path = os.path.join(bft_network.txn_signing_keys_base_path, "transaction_signing_keys", str(bft_network.principals_to_participant_map[bft_network.cre_id]), "transaction_signing_priv.pem")
                new_priv_path = priv_key_path + ".new"
                if not os.path.isfile(new_priv_path):
                    succ = False
                    continue
                with open(priv_key_path) as orig_key:
                    orig_key_text = orig_key.readlines()
                with open(new_priv_path) as new_key:
                    new_key_text = new_key.readlines()
                diff = difflib.unified_diff(orig_key_text, new_key_text, fromfile=priv_key_path, tofile=new_priv_path, lineterm='')
                for line in diff:
                    succ = False
        bft_network.stop_cre()
        bft_network.start_cre()
        bft_network.restart_clients(generate_tx_signing_keys=False, restart_replicas=False)

    @with_trio
    @with_bft_network(start_replica_cmd, selected_configs=lambda n, f, c: n == 7, with_cre=True)
    async def test_client_tls_key_exchange_command(self, bft_network):
        """
            Operator sends client key exchange command for cre client
        """
        with log.start_action(action_type="test_client_key_exchange_command"):
            bft_network.start_all_replicas()
            bft_network.start_cre()
            skvbc = kvbc.SimpleKVBCProtocol(bft_network)
            for i in range(100):
                await skvbc.send_write_kv_set()
            await self.run_client_tls_key_exchange_cycle(bft_network)
            cert_a, ts_a = await self.get_last_client_keys_data(bft_network, bft_network.cre_id, tls=True)
            assert cert_a is not None
            assert ts_a is not None
            await self.run_client_tls_key_exchange_cycle(bft_network, cert_a, ts_a)
            cert_b, ts_b = await self.get_last_client_keys_data(bft_network, bft_network.cre_id, tls=True)
            assert cert_b is not None
            assert ts_b is not None

            assert cert_a != cert_b
            assert ts_a < ts_b

            for i in range(100):
                await skvbc.send_write_kv_set()

    async def run_client_ke_command(self, bft_network, tls, prev_data="", prev_ts=0):
        client = bft_network.random_client()
        op = operator.Operator(bft_network.config, client, bft_network.builddir)
        rep = await op.client_key_exchange_command([bft_network.cre_id], tls=tls)
        rep = cmf_msgs.ReconfigurationResponse.deserialize(rep)[0]
        assert rep.success is True
        log.log_message(message_type=f"block_id {rep.response.block_id}")
        with trio.fail_after(60):
            succ = False
            while succ is False:
                succ = True
                data, ts = await self.get_last_client_keys_data(bft_network, bft_network.cre_id, tls=tls)
                if data is None or ts is None or data == prev_data or ts <= prev_ts:
                    succ = False

    async def run_client_tls_key_exchange_cycle(self, bft_network, prev_cert="", prev_ts=0):
        await self.run_client_ke_command(bft_network, True, prev_cert, prev_ts)
        with trio.fail_after(30):
            succ = False
            while not succ:
                await trio.sleep(1)
                succ = True
                priv_key_path = os.path.join(bft_network.certdir, str(bft_network.cre_id),"client", "pk.pem")
                new_priv_path = priv_key_path + ".new"

                enc_priv_key_path = os.path.join(bft_network.certdir, str(bft_network.cre_id),"client", "pk.pem.enc")
                enc_new_priv_path = enc_priv_key_path + ".new"
                if os.path.isfile(priv_key_path):
                    if not os.path.isfile(new_priv_path):
                        succ = False
                    continue
                    with open(priv_key_path) as orig_key:
                        orig_key_text = orig_key.readlines()
                    with open(new_priv_path) as new_key:
                        new_key_text = new_key.readlines()
                    diff = difflib.unified_diff(orig_key_text, new_key_text, fromfile=priv_key_path, tofile=new_priv_path, lineterm='')
                    for line in diff:
                        succ = False
                    if not succ:
                        continue

                if os.path.isfile(enc_priv_key_path):
                    if not os.path.isfile(enc_new_priv_path):
                        succ = False
                    continue
                    with open(enc_priv_key_path) as orig_key:
                        orig_key_text = orig_key.readlines()
                    with open(enc_new_priv_path) as new_key:
                        new_key_text = new_key.readlines()
                    diff = difflib.unified_diff(orig_key_text, new_key_text, fromfile=enc_priv_key_path, tofile=enc_new_priv_path, lineterm='')
                    for line in diff:
                        succ = False
                    if not succ:
                        continue
        bft_network.stop_cre()
        bft_network.start_cre()

    async def get_last_client_keys_data(self, bft_network, client_id, tls):
        client = bft_network.random_client()
        op = operator.Operator(bft_network.config, client, bft_network.builddir)
        rep = await op.clients_clientKeyExchangeStatus_command(tls=tls)
        rsi_rep = client.get_rsi_replies()
        data = cmf_msgs.ReconfigurationResponse.deserialize(rep)[0]
        if not data.success:
            return None, None
        keys = None
        ts = None
        for r in rsi_rep.values():
            res = cmf_msgs.ReconfigurationResponse.deserialize(r)
            if len(res[0].response.clients_data) == 0:
                return None, None
            for k,v in res[0].response.clients_data:
                if k != client_id:
                    continue
                if keys is None:
                    keys = v
                if keys != v:
                    return None, None # Not all live replicas have managed to complete the procedure yet
            for k,v in res[0].response.timestamps:
                if k != client_id:
                    continue
                if ts is None:
                    ts = v
                if ts != v:
                    return None, None # Not all live replicas have managed to complete the procedure yet
        return keys, ts

    @with_trio
    @with_bft_network(start_replica_cmd, selected_configs=lambda n, f, c: n == 7)
    async def test_key_exchange(self, bft_network):
        """
            No initial key rotation
            Operator sends key exchange command to replica 0
            New keys for replica 0 should get effective at checkpoint 2, i.e. seqnum 300
        """
        bft_network.start_all_replicas()
        client = bft_network.random_client()
        skvbc = kvbc.SimpleKVBCProtocol(bft_network)
         
        await self.send_and_check_key_exchange(target_replica=0, bft_network=bft_network, client=client)

        await skvbc.fill_and_wait_for_checkpoint(initial_nodes=bft_network.all_replicas(), 
                                                 num_of_checkpoints_to_add=3, 
                                                 verify_checkpoint_persistency=False)

    @with_trio
    @with_bft_network(start_replica_cmd=start_replica_cmd_with_key_exchange, 
                      selected_configs=lambda n, f, c: n == 7,
                      rotate_keys=True)
    async def test_key_exchange_with_restart(self, bft_network):
        """
            - With initial key rotation (keys get effective at checkpoint 2)
            - Reach checkpoint 2 since key cannot be generated twice within a 2 checkpoints window
            - Operator sends key exchange command to replica 1 + validate execution
              (New keys for replica 1 should get effective at checkpoint 4, i.e. seqnum 600)
            - Reach checkpoint 4
            - Stop replica 1
            - Client sends 50 requests
            - Start replica 1
            - Reach checkpoint 6 and validate replica 1 is back on track
        """

        bft_network.start_all_replicas()
        client = bft_network.random_client()
        skvbc = kvbc.SimpleKVBCProtocol(bft_network)
        
        await skvbc.fill_and_wait_for_checkpoint(initial_nodes=bft_network.all_replicas(), 
                                                 num_of_checkpoints_to_add=2, 
                                                 verify_checkpoint_persistency=False)
        
        await self.send_and_check_key_exchange(target_replica=1, bft_network=bft_network, client=client)
        
        await skvbc.fill_and_wait_for_checkpoint(initial_nodes=bft_network.all_replicas(), 
                                                 num_of_checkpoints_to_add=2, 
                                                 verify_checkpoint_persistency=False)
        
        bft_network.stop_replica(1)
        
        for i in range(50):
            await skvbc.send_write_kv_set()
        key, val = await skvbc.send_write_kv_set()
        await skvbc.assert_kv_write_executed(key, val)
        
        bft_network.start_replica(1)
        await skvbc.fill_and_wait_for_checkpoint(initial_nodes=bft_network.all_replicas(without={1}), 
                                                 num_of_checkpoints_to_add=2, 
                                                 verify_checkpoint_persistency=False)

    @with_trio
    @with_bft_network(start_replica_cmd=start_replica_cmd_with_key_exchange, 
                      bft_configs=[{'n': 4, 'f': 1, 'c': 0, 'num_clients': 10}],
                      rotate_keys=True)
    async def test_key_exchange_with_file_backup(self, bft_network):
        """
            - With initial key rotation (keys get effective at checkpoint 2)
            - Reach checkpoint 2 since key cannot be generated twice within a 2 checkpoints window
            - Send key exchange command to replica 1 + validate execution
              (New keys for replica 1 should get effective at checkpoint 4, i.e. seqnum 600)
            - Backup the generated private key file at replica 1.
            - Reach checkpoint 4
            - Send key exchange command to replica 1 + validate execution again
            - Stop replica 1
            - Restore backed up file
            - Start replica 1
              (Replica's 1 published public key now doesn't match its private key. If there's no assertion, replica 1
              will send invalid sugnatires and will be malicious)
            - Reach checkpoint 6 and validate all replicas except replica 1 are back on track.
        """

        bft_network.start_all_replicas()
        client = bft_network.random_client()
        skvbc = kvbc.SimpleKVBCProtocol(bft_network)
        
        await skvbc.fill_and_wait_for_checkpoint(initial_nodes=bft_network.all_replicas(), 
                                                 num_of_checkpoints_to_add=2, 
                                                 verify_checkpoint_persistency=False)
        
        await self.send_and_check_key_exchange(target_replica=1, bft_network=bft_network, client=client)
        
        await skvbc.fill_and_wait_for_checkpoint(initial_nodes=bft_network.all_replicas(), 
                                                 num_of_checkpoints_to_add=2, 
                                                 verify_checkpoint_persistency=False)
        
        #backup gen-sec.1 file
        copy2(bft_network.testdir + "/gen-sec.1" , bft_network.testdir + "/gen-sec.1.bak")
        await self.send_and_check_key_exchange(target_replica=1, bft_network=bft_network, client=client)
        bft_network.stop_replica(1)
        # restore gen-sec.1 file
        copy2(bft_network.testdir + "/gen-sec.1.bak" , bft_network.testdir + "/gen-sec.1")
        bft_network.start_replica(1)
        
        await skvbc.fill_and_wait_for_checkpoint(initial_nodes=bft_network.all_replicas(without={1}), 
                                                 num_of_checkpoints_to_add=2, 
                                                 verify_checkpoint_persistency=False,
                                                 assert_state_transfer_not_started=False)
        
    async def send_and_check_key_exchange(self, target_replica, bft_network, client):
        with log.start_action(action_type="send_and_check_key_exchange",
                              target_replica=target_replica):
            sent_key_exchange_counter_before = 0
            self_key_exchange_counter_before = 0
            with trio.fail_after(seconds=15):
                try:
                    sent_key_exchange_counter_before = await bft_network.metrics.get(target_replica, *["KeyExchangeManager", "Counters", "sent_key_exchange"])
                    self_key_exchange_counter_before = await bft_network.metrics.get(target_replica, *["KeyExchangeManager", "Counters", "self_key_exchange"])
                    # public_key_exchange_for_peer_counter_before = await bft_network.metrics.get(0, *["KeyExchangeManager", "Counters", "public_key_exchange_for_peer"])
                except:
                    log.log_message(message_type=f"Replica {target_replica} was unable to query KeyExchangeMetrics, assuming zero")
                    
            log.log_message(f"sending key exchange command to replica {target_replica}")
            op = operator.Operator(bft_network.config, client, bft_network.builddir)
            await op.key_exchange([target_replica])
            
            with trio.fail_after(seconds=15):
                while True:
                    with trio.move_on_after(seconds=2):
                        try:
                            sent_key_exchange_counter = await bft_network.metrics.get(target_replica, *["KeyExchangeManager", "Counters", "sent_key_exchange"])
                            self_key_exchange_counter = await bft_network.metrics.get(target_replica, *["KeyExchangeManager", "Counters", "self_key_exchange"])
                            #public_key_exchange_for_peer_counter = await bft_network.metrics.get(0, *["KeyExchangeManager", "Counters", "public_key_exchange_for_peer"])
                            if  sent_key_exchange_counter == sent_key_exchange_counter_before or \
                                self_key_exchange_counter == self_key_exchange_counter_before:
                                continue
                        except (trio.TooSlowError, AssertionError) as e:
                            log.log_message(message_type=f"{e}: Replica {target_replica} was unable to query KeyExchangeMetrics")
                            raise KeyExchangeError
                        else:
                            assert sent_key_exchange_counter == sent_key_exchange_counter_before + 1
                            assert self_key_exchange_counter == self_key_exchange_counter_before + 1
                            #assert public_key_exchange_for_peer_counter ==  public_key_exchange_for_peer_counter_before + 1
                            break

    @with_trio
    @with_bft_network(start_replica_cmd, selected_configs=lambda n, f, c: n == 7)
    async def test_wedge_command(self, bft_network):
        """
             Sends a wedge command and checks that the system stops processing new requests.
             Note that in this test we assume no failures and synchronized network.
             The test does the following:
             1. A client sends a wedge command
             2. The client verifies that the system reached a super stable checkpoint.
             3. The client tries to initiate a new write bft command and fails
         """
        bft_network.start_all_replicas()
        skvbc = kvbc.SimpleKVBCProtocol(bft_network)
        client = bft_network.random_client()
        # We increase the default request timeout because we need to have around 300 consensuses which occasionally may take more than 5 seconds
        client.config._replace(req_timeout_milli=10000)
        checkpoint_before = await bft_network.wait_for_checkpoint(replica_id=0)
        op = operator.Operator(bft_network.config, client,  bft_network.builddir)
        await op.wedge()
        await self.verify_replicas_are_in_wedged_checkpoint(bft_network, checkpoint_before, range(bft_network.config.n))
        await self.verify_last_executed_seq_num(bft_network, checkpoint_before)
        await self.validate_stop_on_super_stable_checkpoint(bft_network, skvbc)

    @with_trio
    @with_bft_network(start_replica_cmd, selected_configs=lambda n, f, c: n == 7)
    async def test_unwedge_command(self, bft_network):
        """
             Sends a wedge command and checks that the system stops processing new requests.
             Note that in this test we assume no failures and synchronized network.
             The test does the following:
             1. A client sends a wedge command
             2. The client verifies that the system reached a super stable checkpoint.
             3. The client tries to initiate a new write bft command and fails
             4. The client sends an unwedge command
             5. The client sends a write request and then reads the written value
         """
        bft_network.start_all_replicas()
        skvbc = kvbc.SimpleKVBCProtocol(bft_network)
        client = bft_network.random_client()
        # We increase the default request timeout because we need to have around 300 consensuses which occasionally may take more than 5 seconds
        client.config._replace(req_timeout_milli=10000)
        checkpoint_before = await bft_network.wait_for_checkpoint(replica_id=0)
        op = operator.Operator(
            bft_network.config, client,  bft_network.builddir)
        await op.wedge()
        await self.verify_replicas_are_in_wedged_checkpoint(bft_network, checkpoint_before, range(bft_network.config.n))
        await self.verify_last_executed_seq_num(bft_network, checkpoint_before)
        await self.validate_stop_on_super_stable_checkpoint(bft_network, skvbc)
        await op.unwedge()

        protocol = kvbc.SimpleKVBCProtocol(bft_network)

        key = protocol.random_key()
        value = protocol.random_value()
        kv_pair = [(key, value)]
        await client.write(protocol.write_req([], kv_pair, 0))

        read_result = await client.read(protocol.read_req([key]))
        value_read = (protocol.parse_reply(read_result))[key]
        self.assertEqual(value, value_read, "A BFT Client failed to read a key-value pair from a "
                         "SimpleKVBC cluster matching the key-value pair it wrote "
                         "immediately prior to the read.")
        for r in bft_network.all_replicas():
            epoch = await bft_network.get_metric(r, bft_network, "Gauges", "epoch_number", component="epoch_manager")
            self.assertEqual(epoch, 1)

    @with_trio
    @with_bft_network(start_replica_cmd, selected_configs=lambda n, f, c: n == 7)
    async def test_wedge_command_with_state_transfer(self, bft_network):
        """
            This test checks that even a replica that received the super stable checkpoint via the state transfer mechanism
            is able to stop at the super stable checkpoint.
            The test does the following:
            1. Start all replicas but 1
            2. A client sends a wedge command
            3. Validate that all started replicas reached to the next next checkpoint
            4. Start the late replica
            5. Validate that the late replica completed the state transfer
            6. Validate that all replicas stopped at the super stable checkpoint and that new commands are not being processed
        """
        initial_prim = 0
        late_replicas = bft_network.random_set_of_replicas(1, {initial_prim})
        on_time_replicas = bft_network.all_replicas(without=late_replicas)
        bft_network.start_replicas(on_time_replicas)

        skvbc = kvbc.SimpleKVBCProtocol(bft_network)
        await skvbc.wait_for_liveness()


        client = bft_network.random_client()
        # We increase the default request timeout because we need to have around 300 consensuses which occasionally may take more than 5 seconds
        client.config._replace(req_timeout_milli=10000)
        op = operator.Operator(bft_network.config, client,  bft_network.builddir)
        await op.wedge()
        await self.validate_stop_on_wedge_point(bft_network=bft_network, skvbc=skvbc, fullWedge=False)
        await self.try_to_unwedge(bft_network=bft_network, bft=True, restart=False)
        bft_network.start_replicas(late_replicas)
        await bft_network.wait_for_state_transfer_to_start()
        for r in late_replicas:
            await bft_network.wait_for_state_transfer_to_stop(initial_prim,
                                                              r,
                                                              stop_on_stable_seq_num=False)
        await self.try_to_unwedge(bft_network=bft_network, bft=False, restart=False)
        for i in range(100):
            await skvbc.send_write_kv_set()


    @with_trio
    @with_bft_network(start_replica_cmd, selected_configs=lambda n, f, c: n == 7)
    async def test_unwedge_command_with_state_transfer(self, bft_network):
        """
            This test checks that a replica that is stopped after wedge manages to catch up with the unwedged ones with ST
            The test does the following:
            1. Start all replicas 
            2. A client sends a wedge command
            3. Validate that all started replicas reached to the next next checkpoint
            4. Stop one replica
            5. The client sends a unwedge command
            6. Start the late replica
            7. Validate that the late replica completed the state transfer
        """
        initial_prim = 0
        on_time_replicas = bft_network.all_replicas()

        bft_network.start_replicas(on_time_replicas)

        skvbc = kvbc.SimpleKVBCProtocol(bft_network)
        await skvbc.wait_for_liveness()

        checkpoint_before = await bft_network.wait_for_checkpoint(replica_id=0)

        client = bft_network.random_client()
        # We increase the default request timeout because we need to have around 300 consensuses which occasionally may take more than 5 seconds
        client.config._replace(req_timeout_milli=10000)
        with log.start_action(action_type="send_wedge_cmd",
                              checkpoint_before=checkpoint_before):
            op = operator.Operator(
                bft_network.config, client,  bft_network.builddir)
            await op.wedge()

        await self.validate_stop_on_wedge_point(bft_network,skvbc)

        replicas_to_stop = bft_network.random_set_of_replicas(1, {
                                                              initial_prim})
        bft_network.stop_replicas(replicas_to_stop)

        with log.start_action(action_type="send_unwedge_cmd",
                              checkpoint_before=checkpoint_before,
                              stopped_replicas=list(replicas_to_stop)):
            op = operator.Operator(
                bft_network.config, client,  bft_network.builddir)
            await op.unwedge(bft=True)

        await self.validate_start_on_unwedge(bft_network,skvbc,fullWedge=False)

        # Make sure the system is able to make progress
        for i in range(500):
            await skvbc.send_write_kv_set()

        bft_network.start_replicas(replicas_to_stop)

        await bft_network.wait_for_state_transfer_to_start()
        for r in replicas_to_stop:
            await bft_network.wait_for_state_transfer_to_stop(initial_prim,
                                                              r,
                                                              stop_on_stable_seq_num=False)
        await skvbc.wait_for_liveness()


    @with_trio
    @with_bft_network(start_replica_cmd, selected_configs=lambda n, f, c: n == 7)
    async def test_unwedge_command_with_f_failures(self, bft_network):
        """
            This test checks that unwedge is executed with f failures
            The test does the following:
            1. Start all replicas
            2. A client sends a wedge command
            3. Validate that all started replicas have reached the wedge point
            4. Stop f of the replicas
            5. Send unwedge command
            6. Verify that system is able to make progress
        """
        initial_prim = 0
        replicas_to_stop = bft_network.random_set_of_replicas(
            bft_network.config.f, {initial_prim})
        on_time_replicas = bft_network.all_replicas(without=replicas_to_stop)
        bft_network.start_replicas(bft_network.all_replicas())

        skvbc = kvbc.SimpleKVBCProtocol(bft_network)
        await skvbc.wait_for_liveness()

        checkpoint_before = await bft_network.wait_for_checkpoint(replica_id=0)

        client = bft_network.random_client()
        # We increase the default request timeout because we need to have around 300 consensuses which occasionally may take more than 5 seconds
        client.config._replace(req_timeout_milli=10000)
        with log.start_action(action_type="send_wedge_cmd",
                              checkpoint_before=checkpoint_before,
                              stopped_replicas=list(replicas_to_stop)):
            op = operator.Operator(
                bft_network.config, client,  bft_network.builddir)
            await op.wedge()

        await self.validate_stop_on_wedge_point(bft_network,skvbc, fullWedge= False)

        bft_network.stop_replicas(replicas_to_stop)

        with log.start_action(action_type="send_unwedge_cmd",
                              checkpoint_before=checkpoint_before,
                              stopped_replicas=list(replicas_to_stop)):
            op = operator.Operator(
                bft_network.config, client,  bft_network.builddir)
            await op.unwedge(bft=True)

        await self.validate_start_on_unwedge(bft_network,skvbc,fullWedge=False)

        # Make sure the system is able to make progress
        for i in range(100):
            await skvbc.send_write_kv_set()

    @with_trio
    @with_bft_network(start_replica_cmd, selected_configs=lambda n, f, c: n == 7)
    async def test_wedge_status_command(self, bft_network):
        """
             Tests that the wedge command returns correct status after wedge and unwedge
             The test does the following:
             1. A client sends a wedge command
             2. The client sends a wedge_status command and verifies that all replicas are reported as wedged
             3. The client sends an unwedge command
             4. The client sends a wedge_status command and verifies that all replicas are reported as unwedged
         """
        bft_network.start_all_replicas()
        skvbc = kvbc.SimpleKVBCProtocol(bft_network)
        client = bft_network.random_client()
        # We increase the default request timeout because we need to have around 300 consensuses which occasionally may take more than 5 seconds
        client.config._replace(req_timeout_milli=10000)

        op = operator.Operator(
            bft_network.config, client,  bft_network.builddir)
        await op.wedge()

        await self.validate_stop_on_wedge_point(bft_network,skvbc, fullWedge= False)

        await self.validate_stop_on_super_stable_checkpoint(bft_network, skvbc)

        op = operator.Operator(
            bft_network.config, client,  bft_network.builddir)
        await op.unwedge()

        await self.validate_start_on_unwedge(bft_network,skvbc,fullWedge=False)


    @with_trio
    @with_bft_network(start_replica_cmd, selected_configs=lambda n, f, c: n == 7)
    async def test_get_latest_pruneable_block(self, bft_network):

        bft_network.start_all_replicas()
        skvbc = kvbc.SimpleKVBCProtocol(bft_network)
        client = bft_network.random_client()

        # Create 100 blocks in total, including the genesis block we have 101 blocks
        k, v = await skvbc.send_write_kv_set()
        for i in range(99):
            v = skvbc.random_value()
            await client.write(skvbc.write_req([], [(k, v)], 0))

        # Get the minimal latest pruneable block among all replicas
        op = operator.Operator(bft_network.config, client,  bft_network.builddir)
        await op.latest_pruneable_block()

        rsi_rep = client.get_rsi_replies()
        min_prunebale_block = 1000
        for r in rsi_rep.values():
            lpab = cmf_msgs.ReconfigurationResponse.deserialize(r)[0]
            if lpab.response.block_id < min_prunebale_block:
                min_prunebale_block = lpab.response.block_id

        # Create another 100 blocks
        k, v = await skvbc.send_write_kv_set()
        for i in range(99):
            v = skvbc.random_value()
            await client.write(skvbc.write_req([], [(k, v)], 0))

        # Get the new minimal latest pruneable block
        await op.latest_pruneable_block()

        rsi_rep = client.get_rsi_replies()
        min_prunebale_block_b = 1000
        for r in rsi_rep.values():
            lpab = cmf_msgs.ReconfigurationResponse.deserialize(r)[0]
            if lpab.response.block_id < min_prunebale_block_b:
                min_prunebale_block_b = lpab.response.block_id
        assert min_prunebale_block < min_prunebale_block_b

    @with_trio
    @with_bft_network(start_replica_cmd, selected_configs=lambda n, f, c: n == 7)
    async def test_pruning_command(self, bft_network):
        with log.start_action(action_type="test_pruning_command"):
            bft_network.start_all_replicas()
            skvbc = kvbc.SimpleKVBCProtocol(bft_network)
            client = bft_network.random_client()

            # Create 100 blocks in total, including the genesis block we have 101 blocks
            k, v = await skvbc.send_write_kv_set()
            for i in range(99):
                v = skvbc.random_value()
                await client.write(skvbc.write_req([], [(k, v)], 0))

            # Get the minimal latest pruneable block among all replicas
            op = operator.Operator(bft_network.config, client,  bft_network.builddir)
            await op.latest_pruneable_block()

            latest_pruneable_blocks = []
            rsi_rep = client.get_rsi_replies()
            for r in rsi_rep.values():
                lpab = cmf_msgs.ReconfigurationResponse.deserialize(r)[0]
                latest_pruneable_blocks += [lpab.response]

            rep = await op.prune(latest_pruneable_blocks)
            data = cmf_msgs.ReconfigurationResponse.deserialize(rep)[0]
            pruned_block = int(data.additional_data.decode('utf-8'))
            log.log_message(message_type=f"pruned_block {pruned_block}")
            assert pruned_block <= 90   

    @with_trio
    @with_bft_network(start_replica_cmd, selected_configs=lambda n, f, c: n == 7)
    async def test_pruning_command_with_failures(self, bft_network):
        with log.start_action(action_type="test_pruning_command_with_faliures"):
            bft_network.start_all_replicas()
            skvbc = kvbc.SimpleKVBCProtocol(bft_network)
            client = bft_network.random_client()

            # Create 100 blocks in total, including the genesis block we have 101 blocks
            k, v = await skvbc.send_write_kv_set()
            for i in range(99):
                v = skvbc.random_value()
                await client.write(skvbc.write_req([], [(k, v)], 0))

            # Get the minimal latest pruneable block among all replicas
            op = operator.Operator(bft_network.config, client,  bft_network.builddir)
            await op.latest_pruneable_block()

            latest_pruneable_blocks = []
            rsi_rep = client.get_rsi_replies()
            for r in rsi_rep.values():
                lpab = cmf_msgs.ReconfigurationResponse.deserialize(r)[0]
                latest_pruneable_blocks += [lpab.response]

            # Now, crash one of the non-primary replicas
            crashed_replica = 3
            bft_network.stop_replica(crashed_replica)
            
            rep = await op.prune(latest_pruneable_blocks)
            data = cmf_msgs.ReconfigurationResponse.deserialize(rep)[0]
            pruned_block = int(data.additional_data.decode('utf-8'))
            log.log_message(message_type=f"pruned_block {pruned_block}")
            assert pruned_block <= 90   

            # creates 100 new blocks
            for i in range(100):
                v = skvbc.random_value()
                await client.write(skvbc.write_req([], [(k, v)], 0))

            # now, return the crashed replica and wait for it to done with state transfer
            bft_network.start_replica(crashed_replica)
            await self._wait_for_st(bft_network, crashed_replica, 150)

            # We expect the late replica to catch up with the state and to perform pruning
            with trio.fail_after(seconds=30):
                while True:
                    num_replies = 0
                    await op.prune_status()
                    rsi_rep = client.get_rsi_replies()
                    for r in rsi_rep.values():
                        status = cmf_msgs.ReconfigurationResponse.deserialize(r)[0]
                        last_prune_blockid = status.response.last_pruned_block
                        if status.response.in_progress is False and last_prune_blockid <= 90 and last_prune_blockid > 0:
                            num_replies += 1
                    if num_replies == bft_network.config.n:
                        break


    @with_trio
    @with_bft_network(start_replica_cmd, selected_configs=lambda n, f, c: n == 7)
    async def test_pruning_status_command(self, bft_network):

        bft_network.start_all_replicas()
        skvbc = kvbc.SimpleKVBCProtocol(bft_network)
        client = bft_network.random_client()

        op = operator.Operator(bft_network.config, client,  bft_network.builddir)
        await op.prune_status()

        rsi_rep = client.get_rsi_replies()
        for r in rsi_rep.values():
            status = cmf_msgs.ReconfigurationResponse.deserialize(r)[0]
            assert status.response.in_progress is False
            assert status.response.last_pruned_block == 0

        # Create 100 blocks in total, including the genesis block we have 101 blocks
        k, v = await skvbc.send_write_kv_set()
        for i in range(99):
            v = skvbc.random_value()
            await client.write(skvbc.write_req([], [(k, v)], 0))

        # Get the minimal latest pruneable block among all replicas
        await op.latest_pruneable_block()

        latest_pruneable_blocks = []
        rsi_rep = client.get_rsi_replies()
        for r in rsi_rep.values():
            lpab = cmf_msgs.ReconfigurationResponse.deserialize(r)[0]
            latest_pruneable_blocks += [lpab.response]

        await op.prune(latest_pruneable_blocks)

        # Verify the system is able to get new write requests (which means that pruning has done)
        with trio.fail_after(30):
            await skvbc.send_write_kv_set()

        await op.prune_status()

        rsi_rep = client.get_rsi_replies()
        for r in rsi_rep.values():
            status = cmf_msgs.ReconfigurationResponse.deserialize(r)[0]
            assert status.response.in_progress is False
            assert status.response.last_pruned_block <= 90

    @with_trio
    @with_bft_network(start_replica_cmd=start_replica_cmd_with_object_store, num_ro_replicas=1, selected_configs=lambda n, f, c: n == 7)
    async def test_pruning_with_ro_replica(self, bft_network):

        bft_network.start_all_replicas()
        ro_replica_id = bft_network.config.n
        bft_network.start_replica(ro_replica_id)

        skvbc = kvbc.SimpleKVBCProtocol(bft_network)
        client = bft_network.random_client()

        op = operator.Operator(bft_network.config, client,  bft_network.builddir)

        # Create more than 150 blocks in total, including the genesis block we have 101 blocks
        k, v = await skvbc.send_write_kv_set()
        for i in range(200):
            v = skvbc.random_value()
            await client.write(skvbc.write_req([], [(k, v)], 0))

        # Wait for the read only replica to catch with the state
        await self._wait_for_st(bft_network, ro_replica_id, 150)

        # Get the minimal latest pruneable block among all replicas
        await op.latest_pruneable_block()

        latest_pruneable_blocks = []
        rsi_rep = client.get_rsi_replies()
        for r in rsi_rep.values():
            lpab = cmf_msgs.ReconfigurationResponse.deserialize(r)[0]
            latest_pruneable_blocks += [lpab.response]

        await op.prune(latest_pruneable_blocks)

        # Verify the system is able to get new write requests (which means that pruning has done)
        with trio.fail_after(30):
            await skvbc.send_write_kv_set()

        await op.prune_status()

        rsi_rep = client.get_rsi_replies()
        for r in rsi_rep.values():
            status = cmf_msgs.ReconfigurationResponse.deserialize(r)[0]
            assert status.response.in_progress is False
            assert status.response.last_pruned_block == 150


    @with_trio
    @with_bft_network(start_replica_cmd=start_replica_cmd_with_object_store, num_ro_replicas=1, selected_configs=lambda n, f, c: n == 7)
    async def test_pruning_with_ro_replica_failure(self, bft_network):

        bft_network.start_all_replicas()
        ro_replica_id = bft_network.config.n
        bft_network.start_replica(ro_replica_id)

        skvbc = kvbc.SimpleKVBCProtocol(bft_network)
        client = bft_network.random_client()

        op = operator.Operator(bft_network.config, client,  bft_network.builddir)

        # Create more than 150 blocks in total, including the genesis block we have 101 blocks
        k, v = await skvbc.send_write_kv_set()
        for i in range(200):
            v = skvbc.random_value()
            await client.write(skvbc.write_req([], [(k, v)], 0))

        # Wait for the read only replica to catch with the state
        await self._wait_for_st(bft_network, ro_replica_id, 150)

        # Get the minimal latest pruneable block among all replicas
        await op.latest_pruneable_block()

        latest_pruneable_blocks = []
        rsi_rep = client.get_rsi_replies()
        for r in rsi_rep.values():
            lpab = cmf_msgs.ReconfigurationResponse.deserialize(r)[0]
            latest_pruneable_blocks += [lpab.response]

        # Remove the read only latest pruneable block from the list
        for m in latest_pruneable_blocks:
            if m.replica >= bft_network.config.n:
                latest_pruneable_blocks.remove(m)

        assert len(latest_pruneable_blocks) == bft_network.config.n

        # Now, issue a prune request. we expect to receive an error as the read only latest prunebale block is missing
        rep = await op.prune(latest_pruneable_blocks)
        rep = cmf_msgs.ReconfigurationResponse.deserialize(rep)[0]
        assert rep.success is False


    @with_trio
    @with_bft_network(start_replica_cmd, selected_configs=lambda n, f, c: n == 7)
    async def test_restart_command(self, bft_network):
        """
             Send a restart command and verify that replicas have stopped and removed their metadata in two cases
             1. Where all replicas are alive
             2. When we have up to f failures
        """
        # 1. Test without bft and without restart
        bft_network.start_all_replicas()
        skvbc = kvbc.SimpleKVBCProtocol(bft_network)
        for i in range(320):
            await skvbc.send_write_kv_set()
        client = bft_network.random_client()
        op = operator.Operator(bft_network.config, client,  bft_network.builddir)
        await op.restart("hello", bft=False, restart=False)
        await self.validate_stop_on_wedge_point(bft_network, skvbc, fullWedge=True)
        bft_network.stop_all_replicas()
        bft_network.start_all_replicas()
        await self.validate_epoch_number(bft_network, 1, bft_network.all_replicas())

        # 2. Test without bft and with restart
        skvbc = kvbc.SimpleKVBCProtocol(bft_network)
        for i in range(320):
            await skvbc.send_write_kv_set()
        client = bft_network.random_client()
        op = operator.Operator(bft_network.config, client,  bft_network.builddir)
        await op.restart("hello1", bft=False, restart=True)
        await self.validate_epoch_number(bft_network, 2, bft_network.all_replicas())

        # 3. Test with bft and restart
        crashed_replicas = {5, 6} # For simplicity, we crash the last two replicas
        live_replicas = bft_network.all_replicas(without=crashed_replicas)
        bft_network.stop_replicas(crashed_replicas)
        for i in range(320):
            await skvbc.send_write_kv_set()

        await op.restart("hello2", bft=True, restart=True)
        await self.validate_epoch_number(bft_network, 3, live_replicas)

        # make sure the system is alive
        for i in range(100):
            await skvbc.send_write_kv_set()

    @with_trio
    @with_bft_network(start_replica_cmd_with_key_exchange, selected_configs=lambda n, f, c: n == 7, rotate_keys=True)
    async def test_remove_nodes(self, bft_network):
        """
             Sends a addRemove command and checks that new configuration is written to blockchain.
             Note that in this test we assume no failures and synchronized network.
             The test does the following:
             1. A client sends a remove command which will also wedge the system on next next checkpoint
             2. Validate that all replicas have stopped
             3. Load  a new configuration to the bft network
             4. Rerun the cluster with only 4 nodes and make sure they succeed to perform transactions in fast path
             In addition, we verify the correct epoch number on each epoch change
         """
        bft_network.start_all_replicas()
        skvbc = kvbc.SimpleKVBCProtocol(bft_network)
        for i in range(100):
            await skvbc.send_write_kv_set()
        key, val = await skvbc.send_write_kv_set()
        client = bft_network.random_client()
        client.config._replace(req_timeout_milli=10000)
        op = operator.Operator(bft_network.config, client,  bft_network.builddir)
        test_config = 'new_configuration_n_4_f_1_c_0'
        stopped_replicas = {4, 5, 6}
        conf = TestConfig(n=4,
                          f=1,
                          c=0,
                          num_clients=10,
                          key_file_prefix=KEY_FILE_PREFIX,
                          start_replica_cmd=start_replica_cmd_with_key_exchange,
                          stop_replica_cmd=None,
                          num_ro_replicas=0)
        await bft_network.change_configuration(conf)
        await op.add_remove_with_wedge(test_config, bft=False)
        await self.validate_epoch_number(bft_network, 1, bft_network.all_replicas())
        bft_network.stop_replicas(stopped_replicas) # to have clean logs
        bft_network.restart_clients()
        skvbc = kvbc.SimpleKVBCProtocol(bft_network)
        for i in range(100):
            await skvbc.send_write_kv_set()
        for r in bft_network.all_replicas():
            nb_fast_path = await bft_network.get_metric(r, bft_network, "Counters", "totalFastPaths")
            self.assertGreater(nb_fast_path, 0)

    @with_trio
    @with_bft_network(start_replica_cmd_with_key_exchange, selected_configs=lambda n, f, c: n == 7, rotate_keys=True)
    async def test_remove_nodes_with_f_failures(self, bft_network):
        """
        In this test we show how a system operator can remove nodes (and thus reduce the cluster) from 7 nodes cluster
        to 4 nodes cluster even when f nodes are not responding
        For that the operator performs the following steps:
        1. Stop 2 nodes (f=2)
        2. Send a remove_node command - this command also wedges the system
        3. Verify that all live nodes have stopped
        4. Load  a new configuration to the bft network
        5. Rerun the cluster with only 4 nodes and make sure they succeed to perform transactions in fast path
        In addition, we verify the correct epoch number on each epoch change
        """
        bft_network.start_all_replicas()
        skvbc = kvbc.SimpleKVBCProtocol(bft_network)
        client = bft_network.random_client()
        for i in range(100):
            await skvbc.send_write_kv_set()
        # choose two replicas to crash and crash them
        crashed_replicas = {5, 6} # For simplicity, we crash the last two replicas
        bft_network.stop_replicas(crashed_replicas)
        live_replicas = bft_network.all_replicas(without=crashed_replicas)

        client = bft_network.random_client()
        client.config._replace(req_timeout_milli=10000)
        op = operator.Operator(bft_network.config, client,  bft_network.builddir)
        test_config = 'new_configuration_n_4_f_1_c_0'
        conf = TestConfig(n=4,
                          f=1,
                          c=0,
                          num_clients=10,
                          key_file_prefix=KEY_FILE_PREFIX,
                          start_replica_cmd=start_replica_cmd_with_key_exchange,
                          stop_replica_cmd=None,
                          num_ro_replicas=0)
        await bft_network.change_configuration(conf)
        await op.add_remove_with_wedge(test_config, bft=True, restart=True)
        await self.validate_epoch_number(bft_network, 1, bft_network.all_replicas())
        bft_network.stop_replica(4, force_kill=True) # to have clean logs
        bft_network.restart_clients()
        skvbc = kvbc.SimpleKVBCProtocol(bft_network)
        for i in range(100):
            await skvbc.send_write_kv_set()
        for r in bft_network.all_replicas():
            nb_fast_path = await bft_network.get_metric(r, bft_network, "Counters", "totalFastPaths")
            self.assertGreater(nb_fast_path, 0)

    @with_trio
    @with_bft_network(start_replica_cmd, selected_configs=lambda n, f, c: n == 7)
    async def test_remove_nodes_with_unwedge(self, bft_network):
        """
            Sends a addRemove command and checks that new configuration is written to blockchain.
            Note that in this test we assume no failures and synchronized network.
            The test does the following:
            1. A client sends a remove command which will also wedge the system on next next checkpoint
            2. Validate that all replicas have stopped
            3. Load  a new configuration to the bft network
            4. Rerun the cluster with only 4 nodes and make sure they succeed to perform transactions in fast path
            In addition, we verify the correct epoch number on each epoch change
        """
        bft_network.start_all_replicas()
        skvbc = kvbc.SimpleKVBCProtocol(bft_network)
        for i in range(100):
            await skvbc.send_write_kv_set()
        key, val = await skvbc.send_write_kv_set()
        client = bft_network.random_client()
        client.config._replace(req_timeout_milli=10000)
        op = operator.Operator(bft_network.config, client,  bft_network.builddir)
        test_config = 'new_configuration_n_4_f_1_c_0'
        stopped_replicas = {4, 5, 6}
        conf = TestConfig(n=4,
                          f=1,
                          c=0,
                          num_clients=10,
                          key_file_prefix=KEY_FILE_PREFIX,
                          start_replica_cmd=start_replica_cmd_with_key_exchange,
                          stop_replica_cmd=None,
                          num_ro_replicas=0)
        await bft_network.change_configuration(conf)
        await op.add_remove_with_wedge(test_config, bft=False, restart=False)
        await self.validate_stop_on_wedge_point(bft_network, skvbc, fullWedge=True)
        await op.unwedge(restart=True)
        bft_network.stop_replicas(stopped_replicas) # to have clean logs
        bft_network.restart_clients()
        skvbc = kvbc.SimpleKVBCProtocol(bft_network)
        for i in range(100):
            await skvbc.send_write_kv_set()
        for r in bft_network.all_replicas():
            nb_fast_path = await bft_network.get_metric(r, bft_network, "Counters", "totalFastPaths")
            self.assertGreater(nb_fast_path, 0)
        await self.validate_epoch_number(bft_network, 1, bft_network.all_replicas())

    @with_trio
    @with_bft_network(start_replica_cmd, bft_configs=[{'n': 4, 'f': 1, 'c': 0, 'num_clients': 10}])
    async def test_add_nodes(self, bft_network):
        """
             Sends a addRemove command and checks that new configuration is written to blockchain.
             Note that in this test we assume no failures and synchronized network.
             The test does the following:
             1. A client sends a add node command which will also wedge the system on next next checkpoint
             2. Validate that all replicas have stopped
             3. Load a new configuration to the bft network
             4. Copy the db files to the new replicas
             5. Rerun the cluster with only new configuration and make sure they succeed to perform transactions in fast path
             In addition, we verify the correct epoch number on each epoch change
         """
        bft_network.start_all_replicas()
        skvbc = kvbc.SimpleKVBCProtocol(bft_network)
        for i in range(100):
            await skvbc.send_write_kv_set()
        client = bft_network.random_client()
        client.config._replace(req_timeout_milli=10000)
        op = operator.Operator(bft_network.config, client,  bft_network.builddir)
        test_config = 'new_configuration_n_7_f_2_c_0'
        await op.add_remove_with_wedge(test_config, bft=False, restart=False)
        await self.validate_stop_on_wedge_point(bft_network, skvbc, fullWedge=True)
        new_replicas = {4, 5, 6}
        source = list(bft_network.random_set_of_replicas(1)).pop()
        bft_network.stop_all_replicas()
        bft_network.transfer_db_files(source, new_replicas)
        conf = TestConfig(n=7,
                          f=2,
                          c=0,
                          num_clients=10,
                          key_file_prefix=KEY_FILE_PREFIX,
                          start_replica_cmd=start_replica_cmd,
                          stop_replica_cmd=None,
                          num_ro_replicas=0)
        await bft_network.change_configuration(conf, generate_tls=True)
        bft_network.restart_clients()
        await self.validate_epoch_number(bft_network, 1, bft_network.all_replicas())
        for i in range(100):
            await skvbc.send_write_kv_set()
        for r in bft_network.all_replicas():
            nb_fast_path = await bft_network.get_metric(r, bft_network, "Counters", "totalFastPaths")
            self.assertGreater(nb_fast_path, 0)
    
    @with_trio
    @with_bft_network(start_replica_cmd, bft_configs=[{'n': 4, 'f': 1, 'c': 0, 'num_clients': 10}])
    async def test_add_nodes_with_failures(self, bft_network):
        """
             Sends a addRemove command and checks that new configuration is written to blockchain.
             We add nodes to 4 nodes cluster in phases to make it a 7 node cluster even when f nodes are not responding
             The test does the following:
             1. Stop one node and send a add node command which will also wedge the system on next next checkpoint
             2. Verify that all live nodes have stopped
             3. Load a new configuration to the bft network
             4. Add node is done in phases, (n=4,f=1,c=0)->(n=6,f=1,c=0)->(n=7,f=2,c=0)
                Note: For new replicas to catch up with exiting replicas through ST, existing replicas must
                      move the checkpoint window, that means for n=7 configuration, there must be 5 non-faulty
                      replicas to move the checkpoint window, hence new replicas are added in two phases
             5. Rerun the cluster with only new configuration and make sure they succeed to perform transactions in fast path
             In addition, we verify the correct epoch number on each epoch change
         """
        with log.start_action(action_type="test_add_nodes_with_failures"):
            initial_prim = 0
            crashed_replica = bft_network.random_set_of_replicas(1, {initial_prim})
            log.log_message(message_type=f"crashed replica is {crashed_replica}")
            live_replicas = bft_network.all_replicas(without=crashed_replica)
            bft_network.start_replicas(live_replicas)

            skvbc = kvbc.SimpleKVBCProtocol(bft_network)
            for i in range(100):
                await skvbc.send_write_kv_set()
            client = bft_network.random_client()
            client.config._replace(req_timeout_milli=10000)
            op = operator.Operator(bft_network.config, client,  bft_network.builddir)
            test_config = 'new_configuration_n_7_f_2_c_0'
            await op.add_remove_with_wedge(test_config, bft=True, restart=False)
            await self.validate_stop_on_wedge_point(bft_network, skvbc, fullWedge=False)
            new_replicas = {4, 5, 6}
            source = list(bft_network.random_set_of_replicas(1, without=crashed_replica)).pop()
            bft_network.stop_all_replicas()
            bft_network.transfer_db_files(source, new_replicas)
            conf = TestConfig(n=7,
                              f=2,
                              c=0,
                              num_clients=10,
                              key_file_prefix=KEY_FILE_PREFIX,
                              start_replica_cmd=start_replica_cmd,
                              stop_replica_cmd=None,
                              num_ro_replicas=0)
            await bft_network.change_configuration(conf, generate_tls=True)
            bft_network.restart_clients(restart_replicas=False)
            live_replicas = bft_network.all_replicas(without=crashed_replica)
            bft_network.start_replicas(live_replicas)
            initial_prim = 0

            await self.validate_epoch_number(bft_network, 1, live_replicas)
            for i in range(601):
                await skvbc.send_write_kv_set()

            bft_network.start_replicas(crashed_replica)
            await bft_network.wait_for_state_transfer_to_start()
            for r in crashed_replica:
                await bft_network.wait_for_state_transfer_to_stop(initial_prim,
                                                                  r,
                                                                  stop_on_stable_seq_num=False)
            await self.validate_epoch_number(bft_network, 1, bft_network.all_replicas())
            for i in range(300):
                await skvbc.send_write_kv_set()
            for r in bft_network.all_replicas():
                nb_fast_path = await bft_network.get_metric(r, bft_network, "Counters", "totalFastPaths")
                self.assertGreater(nb_fast_path, 0)
    


    @with_trio
    @with_bft_network(start_replica_cmd, selected_configs=lambda n, f, c: n == 7)
    async def test_addRemoveStatusError(self, bft_network):
        """
             Sends a addRemoveStatus command without adding new configuration 
             and checks that replicas respond with valid error message.
             Note that in this test we assume no failures and synchronized network.
             The test does the following:
             1. A client sends a addRemoveStatus command
             2. The client verifies status returns a valid error message
         """
        bft_network.start_all_replicas()
        skvbc = kvbc.SimpleKVBCProtocol(bft_network)
        for i in range(100):
            await skvbc.send_write_kv_set()
        client = bft_network.random_client()
        checkpoint_before = await bft_network.wait_for_checkpoint(replica_id=0)
        op = operator.Operator(bft_network.config, client,  bft_network.builddir)
        await op.add_remove_status()
        rsi_rep = client.get_rsi_replies()
        for r in rsi_rep.values():
            status = cmf_msgs.ReconfigurationResponse.deserialize(r)[0]
            assert status.response.error_msg == 'key_not_found'
            assert status.success is False
    @with_trio
    @with_bft_network(start_replica_cmd=start_replica_cmd_with_object_store_and_ke, num_ro_replicas=1, rotate_keys=True,
                      selected_configs=lambda n, f, c: n == 7)
    async def test_reconfiguration_with_ror(self, bft_network):
        """
             Sends a addRemove command and checks that new configuration is written to blockchain.
             Note that in this test we assume no failures and synchronized network.
             The test does the following:
             1. A client sends a reconfiguration command which will also wedge the system on next next checkpoint
             2. Validate that all replicas have stopped
             3. Wait for read only replica to done with state transfer
             3. Load  a new configuration to the bft network
             4. Rerun the cluster with only 4 nodes and make sure they succeed to perform transactions in fast path
             5. Make sure the read only replica is able to catch up with the new state
         """
        bft_network.start_all_replicas()
        ro_replica_id = bft_network.config.n
        bft_network.start_replica(ro_replica_id)
        skvbc = kvbc.SimpleKVBCProtocol(bft_network)
        for i in range(100): # Produce 149 new blocks
            await skvbc.send_write_kv_set()
        key, val = await skvbc.send_write_kv_set()
        client = bft_network.random_client()
        client.config._replace(req_timeout_milli=10000)
        op = operator.Operator(bft_network.config, client,  bft_network.builddir)
        test_config = 'new_configuration_1'
        await op.add_remove_with_wedge(test_config, bft=False, restart=False)
        await self.validate_stop_on_wedge_point(bft_network, skvbc, fullWedge=True)
        blockIdreplica = await bft_network.get_metric(0, bft_network, "Gauges",
                                            "reconfiguration_cmd_blockid", component="reconfiguration_cmd_blockid")
        await self._wait_for_st(bft_network, ro_replica_id, 300)
        blockIdRor = await bft_network.get_metric(ro_replica_id, bft_network, "Gauges",
                                            "last_known_block", component="client_reconfiguration_engine")
        self.assertEqual(blockIdRor, blockIdreplica)

        bft_network.stop_all_replicas()
        # We now expect the replicas to start with a fresh new configuration
        # Metadata is erased on replicas startup
        conf = TestConfig(n=7,
                          f=2,
                          c=0,
                          num_clients=10,
                          key_file_prefix=KEY_FILE_PREFIX,
                          start_replica_cmd=start_replica_cmd_with_object_store_and_ke,
                          stop_replica_cmd=None,
                          num_ro_replicas=1)
        await bft_network.change_configuration(conf)
        ro_replica_id = bft_network.config.n
        await bft_network.check_initital_key_exchange(stop_replicas=False)
        bft_network.start_replica(ro_replica_id)
        for r in bft_network.all_replicas():
            last_stable_checkpoint = await bft_network.get_metric(r, bft_network, "Gauges", "lastStableSeqNum")
            self.assertEqual(last_stable_checkpoint, 0)
        await self.validate_state_consistency(skvbc, key, val)
        for i in range(150):
            await skvbc.send_write_kv_set()
        key, val = await skvbc.send_write_kv_set()
        for r in bft_network.all_replicas():
            nb_fast_path = await bft_network.get_metric(r, bft_network, "Counters", "totalFastPaths")
            self.assertGreater(nb_fast_path, 0)
        await self._wait_for_st(bft_network, ro_replica_id, 150)
        blockIdRor = await bft_network.get_metric(ro_replica_id, bft_network, "Gauges",
                                            "reconfiguration_cmd_blockid", component="reconfiguration_cmd_blockid")
        #validate the reconfiguration blockId is same as before loading this new config
        self.assertEqual(blockIdRor, blockIdreplica)
        bft_network.stop_replica(ro_replica_id)
        test_config = 'new_configuration_2'
        client = bft_network.random_client()
        client.config._replace(req_timeout_milli=10000)
        op = operator.Operator(bft_network.config, client,  bft_network.builddir)
        await op.add_remove_with_wedge(test_config, bft=False, restart=False)
        await self.validate_stop_on_wedge_point(bft_network, skvbc, fullWedge=True)
        blockIdreplica = await bft_network.get_metric(0, bft_network, "Gauges",
                                            "reconfiguration_cmd_blockid", component="reconfiguration_cmd_blockid")
        bft_network.stop_all_replicas()
        conf = TestConfig(n=7,
                          f=2,
                          c=0,
                          num_clients=10,
                          key_file_prefix=KEY_FILE_PREFIX,
                          start_replica_cmd=start_replica_cmd_with_object_store_and_ke,
                          stop_replica_cmd=None,
                          num_ro_replicas=1)
        await bft_network.change_configuration(conf)
        ro_replica_id = bft_network.config.n
        await bft_network.check_initital_key_exchange(stop_replicas=False)
        for r in bft_network.all_replicas():
            last_stable_checkpoint = await bft_network.get_metric(r, bft_network, "Gauges", "lastStableSeqNum")
            self.assertEqual(last_stable_checkpoint, 0)
        await self.validate_state_consistency(skvbc, key, val)
        for i in range(150):
            await skvbc.send_write_kv_set()
        for r in bft_network.all_replicas():
            nb_fast_path = await bft_network.get_metric(r, bft_network, "Counters", "totalFastPaths")
            self.assertGreater(nb_fast_path, 0)
        bft_network.start_replica(ro_replica_id)
        await self._wait_for_st(bft_network, ro_replica_id, 150)
        blockIdRor = await bft_network.get_metric(ro_replica_id, bft_network, "Gauges",
                                            "last_known_block", component="client_reconfiguration_engine")
        #validate the blockId is same as the 2nd reconfiguration command block
        self.assertEqual(blockIdRor, blockIdreplica)

    @with_trio
    @with_bft_network(start_replica_cmd_with_key_exchange, selected_configs=lambda n, f, c: n == 7, rotate_keys=True)
    async def test_install_command(self, bft_network):
        """
             Sends a install command and checks that new version is written to blockchain.
             The test does the following:
             1. A client sends a install command which will also wedge the system on next next checkpoint
             2. Validate that all replicas have stopped
             3. Validate that replicas get restart proof message for the install command
         """
        bft_network.start_all_replicas()
        skvbc = kvbc.SimpleKVBCProtocol(bft_network)
        for i in range(100):
            await skvbc.send_write_kv_set()
        key, val = await skvbc.send_write_kv_set()
        client = bft_network.random_client()
        client.config._replace(req_timeout_milli=10000)
        version = 'version1'
        op = operator.Operator(bft_network.config, client,  bft_network.builddir)
        await op.install_cmd(version, bft=False)
        await self.validate_stop_on_wedge_point(bft_network=bft_network, skvbc=skvbc, fullWedge=True)
        await self.verify_restart_ready_proof_msg(bft_network, bft=False)
        await self.try_to_unwedge(bft_network=bft_network, bft=False, restart=True)
        for i in range(100):
            await skvbc.send_write_kv_set()
        initial_prim = 0
        crashed_replica = bft_network.random_set_of_replicas(1, {initial_prim})
        bft_network.stop_replicas(crashed_replica)
        for i in range(151):
            await skvbc.send_write_kv_set()
        version = 'version2'
        await op.install_cmd(version, bft=True)
        await self.validate_stop_on_wedge_point(bft_network=bft_network, skvbc=skvbc, fullWedge=False)
        await self.verify_restart_ready_proof_msg(bft_network, bft=True)  
        bft_network.start_replicas(crashed_replica)
        await bft_network.wait_for_state_transfer_to_start()
        for r in crashed_replica:
            await bft_network.wait_for_state_transfer_to_stop(initial_prim,
                                                              r,
                                                              stop_on_stable_seq_num=False)
        await self.validate_stop_on_wedge_point(bft_network=bft_network, skvbc=skvbc, fullWedge=True)
        await self.try_to_unwedge(bft_network=bft_network, bft=False, restart=False)
        for i in range(100):
            await skvbc.send_write_kv_set()
    

    async def try_to_unwedge(self, bft_network, bft, restart, quorum=None):
        with trio.fail_after(seconds=60):
            client = bft_network.random_client()
            client.config._replace(req_timeout_milli=10000)
            op = operator.Operator(bft_network.config, client,  bft_network.builddir)
            while True:
                try:
                    rep = await op.unwedge(restart=restart, bft=bft, quorum=quorum)
                    data = cmf_msgs.ReconfigurationResponse.deserialize(rep)[0]
                    if data.success:
                        break
                except trio.TooSlowError:
                    pass


    async def validate_stop_on_wedge_point(self, bft_network, skvbc, fullWedge=False):
        with log.start_action(action_type="validate_stop_on_stable_checkpoint") as action:
            with trio.fail_after(seconds=90):
                client = bft_network.random_client()
                client.config._replace(req_timeout_milli=10000)
                op = operator.Operator(bft_network.config, client,  bft_network.builddir)
                done = False
                quorum = None if fullWedge is True else bft_client.MofNQuorum.LinearizableQuorum(bft_network.config, [r.id for r in bft_network.replicas])
                while done is False:
                    stopped_replicas = 0
                    await op.wedge_status(quorum=quorum, fullWedge=fullWedge)
                    rsi_rep = client.get_rsi_replies()
                    done = True
                    for r in rsi_rep.values():
                        res = cmf_msgs.ReconfigurationResponse.deserialize(r)
                        status = res[0].response.stopped
                        if status:
                            stopped_replicas += 1
                    stop_condition = bft_network.config.n if fullWedge is True else (bft_network.config.n - bft_network.config.f)
                    if stopped_replicas < stop_condition:
                        done = False
                with log.start_action(action_type='expect_kv_failure_due_to_wedge'):
                    with self.assertRaises(trio.TooSlowError):
                        await skvbc.send_write_kv_set()

    async def validate_start_on_unwedge(self, bft_network, skvbc, fullWedge=False):
        with log.start_action(action_type="validate_start_on_unwedge") as action:
            with trio.fail_after(seconds=90):
                client = bft_network.random_client()
                client.config._replace(req_timeout_milli=10000)
                op = operator.Operator(bft_network.config, client,  bft_network.builddir)
                done = False
                quorum = None if fullWedge is True else bft_client.MofNQuorum.LinearizableQuorum(bft_network.config, [r.id for r in bft_network.replicas])
                while done is False:
                    started_replicas = 0
                    await op.wedge_status(quorum=quorum, fullWedge=fullWedge)
                    rsi_rep = client.get_rsi_replies()
                    done = True
                    for r in rsi_rep.values():
                        res = cmf_msgs.ReconfigurationResponse.deserialize(r)
                        status = res[0].response.stopped
                        if not status:
                            started_replicas += 1
                    stop_condition = bft_network.config.n if fullWedge is True else (bft_network.config.n - bft_network.config.f)
                    if started_replicas < stop_condition:
                        done = False


    async def validate_stop_on_super_stable_checkpoint(self, bft_network, skvbc):
          with log.start_action(action_type="validate_stop_on_super_stable_checkpoint") as action:
            with trio.fail_after(seconds=120):
                for replica_id in range(bft_network.config.n):
                    while True:
                        with trio.move_on_after(seconds=1):
                            try:
                                key = ['replica', 'Gauges', 'OnCallBackOfSuperStableCP']
                                value = await bft_network.metrics.get(replica_id, *key)
                                if value == 0:
                                    action.log(message_type=f"Replica {replica_id} has not reached super stable checkpoint yet")
                                    await trio.sleep(0.5)
                                    continue
                            except trio.TooSlowError:
                                action.log(message_type=
                                    f"Replica {replica_id} was not able to get super stable checkpoint metric within the timeout")
                                raise
                            else:
                                self.assertEqual(value, 1)
                                action.log(message_type=f"Replica {replica_id} has reached super stable checkpoint")
                                break
                with log.start_action(action_type='expect_kv_failure_due_to_wedge'):
                    with self.assertRaises(trio.TooSlowError):
                        await skvbc.send_write_kv_set()


    async def verify_replicas_are_in_wedged_checkpoint(self, bft_network, previous_checkpoint, replicas):
        with log.start_action(action_type="verify_replicas_are_in_wedged_checkpoint", previous_checkpoint=previous_checkpoint):
            for replica_id in replicas:
                with log.start_action(action_type="verify_replica", replica=replica_id):
                    with trio.fail_after(seconds=60):
                        while True:
                            with trio.move_on_after(seconds=1):
                                checkpoint_after = await bft_network.wait_for_checkpoint(replica_id=replica_id)
                                if checkpoint_after == previous_checkpoint + 2:
                                    break
                                else:
                                    await trio.sleep(1)

    async def verify_last_executed_seq_num(self, bft_network, previous_checkpoint):
        expectedSeqNum = (previous_checkpoint  + 2) * 150
        for r in bft_network.all_replicas():
            lastExecSn = await bft_network.get_metric(r, bft_network, "Gauges", "lastExecutedSeqNum")
            self.assertEqual(expectedSeqNum, lastExecSn)
    
    async def verify_restart_ready_proof_msg(self, bft_network, bft=True):
        restartProofCount = 0
        required = bft_network.config.n if bft is False else (bft_network.config.n - bft_network.config.f)
        with log.start_action(action_type="verify_restart_ready_proof_msg", bft=bft):
            for r in bft_network.all_replicas():
                with log.start_action(action_type="verify_replica", replica=r):
                    with trio.move_on_after(seconds=2):
                        while True:
                            with trio.move_on_after(seconds=5):
                                restartProofMsg = await bft_network.get_metric(r, bft_network, "Counters", "receivedRestartProofMsg")
                                if(restartProofMsg > 0):
                                    restartProofCount += 1
                                    break
                                else:
                                    await trio.sleep(0.5)
            self.assertGreaterEqual (restartProofCount, required)
    
    async def verify_add_remove_status(self, bft_network, config_descriptor, restart_flag=True, quorum_all=True ):
        quorum = bft_client.MofNQuorum.All(bft_network.config, [r for r in range(bft_network.config.n)])
        bft_flag = False
        if quorum_all == False:
            quorum = bft_client.MofNQuorum.LinearizableQuorum(bft_network.config, [r.id for r in bft_network.replicas])
            bft_flag = True
        client = bft_network.random_client()
        op = operator.Operator(bft_network.config, client,  bft_network.builddir)
        await op.add_remove_with_wedge_status(quorum)
        rsi_rep = client.get_rsi_replies()
        for r in rsi_rep.values():
            status = cmf_msgs.ReconfigurationResponse.deserialize(r)[0]
            assert status.response.config_descriptor == config_descriptor
            assert status.response.restart_flag == restart_flag
            assert status.response.wedge_status == True
            assert status.response.bft_flag == bft_flag

        


    async def validate_state_consistency(self, skvbc, key, val):
        return await skvbc.assert_kv_write_executed(key, val)

    async def _wait_for_st(self, bft_network, ro_replica_id, seqnum_threshold=150):
        # TODO replace the below function with the library function:
        # await tracker.skvbc.tracked_fill_and_wait_for_checkpoint(
        # initial_nodes=bft_network.all_replicas(),
        # num_of_checkpoints_to_add=1)
        with trio.fail_after(seconds=70):
            # the ro replica should be able to survive these failures
            while True:
                with trio.move_on_after(seconds=.5):
                    try:
                        key = ['replica', 'Gauges', 'lastExecutedSeqNum']
                        lastExecutedSeqNum = await bft_network.metrics.get(ro_replica_id, *key)
                    except KeyError:
                        continue
                    else:
                        # success!
                        if lastExecutedSeqNum >= seqnum_threshold:
                            log.log_message(message_type="Replica" + str(ro_replica_id) + " : lastExecutedSeqNum:" + str(lastExecutedSeqNum))
                            break

    async def validate_epoch_number(self, bft_network, epoch_number, replicas):
        with trio.fail_after(seconds=70):
            succ = False
            # the ro replica should be able to survive these failures
            while not succ:
                succ = True
                for r in replicas:
                    curr_epoch = await bft_network.get_metric(r, bft_network, "Gauges", "epoch_number", component="epoch_manager")
                    if curr_epoch != epoch_number:
                        succ = False
                        break


if __name__ == '__main__':
    unittest.main()<|MERGE_RESOLUTION|>--- conflicted
+++ resolved
@@ -11,6 +11,7 @@
 # file.
 import os.path
 import unittest
+import time
 from shutil import copy2
 import trio
 import difflib
@@ -201,41 +202,8 @@
             r,
             stop_on_stable_seq_num=False)
 
-<<<<<<< HEAD
-    @with_trio
-    @with_bft_network(start_replica_cmd, selected_configs=lambda n, f, c: n == 7, with_cre=True)
-    async def test_client_restart_command(self, bft_network):
-        """
-            Operator sends client restart command for all the clients
-        """
-        with log.start_action(action_type="test_client_restart_command"):
-            bft_network.start_all_replicas()
-            bft_network.start_cre()
-            skvbc = kvbc.SimpleKVBCProtocol(bft_network)
-            for i in range(100):
-                await skvbc.send_write_kv_set()
-            client = bft_network.random_client()   
-            op = operator.Operator(bft_network.config, client,  bft_network.builddir)
-            await op.clients_clientRestart_command()
-
-    async def run_client_key_exchange_cycle(self, bft_network, prev_pub_key=""):
-        client = bft_network.random_client()
-        op = operator.Operator(bft_network.config, client, bft_network.builddir)
-        rep = await op.client_key_exchange_command([])
-        rep = cmf_msgs.ReconfigurationResponse.deserialize(rep)[0]
-        assert rep.success is True
-        log.log_message(message_type=f"block_id {rep.response.block_id}")
-        with trio.fail_after(60):
-            succ = False
-            while succ is False:
-                succ = True
-                pub_key = await self.get_last_client_public_key(bft_network, bft_network.cre_id)
-                if pub_key == "" or pub_key == prev_pub_key:
-                    succ = False
-=======
     async def run_client_key_exchange_cycle(self, bft_network, prev_data="", prev_ts=0):
         await self.run_client_ke_command(bft_network, False, prev_data, prev_ts)
->>>>>>> ebcef988
         with trio.fail_after(30):
             succ = False
             while not succ:
@@ -283,6 +251,29 @@
 
             for i in range(100):
                 await skvbc.send_write_kv_set()
+    @with_trio
+    @with_bft_network(start_replica_cmd, selected_configs=lambda n, f, c: n == 7, with_cre=True)
+    async def test_client_restart_command(self, bft_network):
+        """
+            Operator sends client restart command for all the clients
+        """
+        with log.start_action(action_type="test_client_restart_command"):
+            bft_network.start_all_replicas()
+            bft_network.start_cre()
+            skvbc = kvbc.SimpleKVBCProtocol(bft_network)
+            for i in range(100):
+                await skvbc.send_write_kv_set()
+            ts = await self.get_last_client_restart_status(bft_network, bft_network.cre_id)
+            assert ts == None
+            client = bft_network.random_client()   
+            op = operator.Operator(bft_network.config, client,  bft_network.builddir)
+            await op.clients_clientRestart_command()
+            with trio.fail_after(30):
+                while ts is None:
+                    await trio.sleep(1)
+                    ts = await self.get_last_client_restart_status(bft_network, bft_network.cre_id)
+            assert ts != None
+            
 
     async def run_client_ke_command(self, bft_network, tls, prev_data="", prev_ts=0):
         client = bft_network.random_client()
@@ -370,6 +361,26 @@
                 if ts != v:
                     return None, None # Not all live replicas have managed to complete the procedure yet
         return keys, ts
+
+    async def get_last_client_restart_status(self, bft_network, client_id):
+        client = bft_network.random_client()
+        op = operator.Operator(bft_network.config, client, bft_network.builddir)
+        rep = await op.clients_clientRestart_status()
+        rsi_rep = client.get_rsi_replies()
+        data = cmf_msgs.ReconfigurationResponse.deserialize(rep)[0]
+        if not data.success:
+            return None, None
+        ts = None
+        for r in rsi_rep.values():
+            res = cmf_msgs.ReconfigurationResponse.deserialize(r)
+            for k,v in res[0].response.timestamps:
+                if k != client_id:
+                    continue
+                if ts is None:
+                    ts = v
+                if ts != v:
+                    return None
+        return ts
 
     @with_trio
     @with_bft_network(start_replica_cmd, selected_configs=lambda n, f, c: n == 7)
