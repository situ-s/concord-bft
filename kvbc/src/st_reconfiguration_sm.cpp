// Concord
//
// Copyright (c) 2018-2021 VMware, Inc. All Rights Reserved.
//
// This product is licensed to you under the Apache 2.0 license (the "License").
// You may not use this product except in compliance with the Apache 2.0 License.
//
// This product may include a number of subcomponents with separate copyright
// notices and license terms. Your use of these subcomponents is subject to the
// terms and conditions of the subcomponent's license, as noted in the LICENSE
// file.

#include <optional>
#include "TimeService.hpp"
#include "concord.cmf.hpp"
#include "kvbc_key_types.hpp"
#include "st_reconfiguraion_sm.hpp"
#include "hex_tools.h"
#include "endianness.hpp"
#include "ControlStateManager.hpp"
#include "bftengine/EpochManager.hpp"
#include "messages/ReplicaRestartReadyMsg.hpp"

namespace concord::kvbc {

template <typename T>
void StReconfigurationHandler::deserializeCmfMessage(T &msg, const std::string &strval) {
  std::vector<uint8_t> bytesval(strval.begin(), strval.end());
  concord::messages::deserialize(bytesval, msg);
}

uint64_t StReconfigurationHandler::getStoredBftSeqNum(BlockId bid) {
  auto value = ro_storage_.get(kvbc::kConcordInternalCategoryId, std::string{kvbc::keyTypes::bft_seq_num_key}, bid);
  auto sequenceNum = uint64_t{0};
  if (value) {
    const auto &data = std::get<categorization::VersionedValue>(*value).data;
    ConcordAssertEQ(data.size(), sizeof(uint64_t));
    sequenceNum = concordUtils::fromBigEndianBuffer<uint64_t>(data.data());
  }
  return sequenceNum;
}

uint64_t StReconfigurationHandler::getStoredEpochNumber(BlockId bid) {
  auto value =
      ro_storage_.get(kvbc::kConcordInternalCategoryId, std::string{kvbc::keyTypes::reconfiguration_epoch_key}, bid);
  auto epoch = uint64_t{0};
  if (value) {
    const auto &data = std::get<categorization::VersionedValue>(*value).data;
    ConcordAssertEQ(data.size(), sizeof(uint64_t));
    epoch = concordUtils::fromBigEndianBuffer<uint64_t>(data.data());
  }
  return epoch;
}

void StReconfigurationHandler::stCallBack(uint64_t current_cp_num) {
  // Handle reconfiguration state changes if exist
  handleStoredCommand<concord::messages::DownloadCommand>(std::string{kvbc::keyTypes::reconfiguration_download_key},
                                                          current_cp_num);
  handleStoredCommand<concord::messages::InstallCommand>(std::string{kvbc::keyTypes::reconfiguration_install_key},
                                                         current_cp_num);
  handleStoredCommand<concord::messages::KeyExchangeCommand>(std::string{kvbc::keyTypes::reconfiguration_key_exchange},
                                                             current_cp_num);
  handleStoredCommand<concord::messages::AddRemoveCommand>(std::string{kvbc::keyTypes::reconfiguration_add_remove},
                                                           current_cp_num);
  handleStoredCommand<concord::messages::AddRemoveWithWedgeCommand>(
      std::string{kvbc::keyTypes::reconfiguration_add_remove, 0x1}, current_cp_num);
  if (bftEngine::ReplicaConfig::instance().pruningEnabled_) {
    handleStoredCommand<concord::messages::PruneRequest>(std::string{kvbc::keyTypes::reconfiguration_pruning_key, 0x1},
                                                         current_cp_num);
  }
  handleStoredCommand<concord::messages::WedgeCommand>(std::string{kvbc::keyTypes::reconfiguration_wedge_key},
                                                       current_cp_num);
  handleStoredCommand<concord::messages::InstallCommand>(std::string{kvbc::keyTypes::reconfiguration_install_key},
                                                         current_cp_num);
}

void StReconfigurationHandler::pruneOnStartup() {
  if (bftEngine::ReplicaConfig::instance().pruningEnabled_) {
    handleStoredCommand<concord::messages::PruneRequest>(std::string{kvbc::keyTypes::reconfiguration_pruning_key, 0x1},
                                                         0);
  }
}
template <typename T>
bool StReconfigurationHandler::handleStoredCommand(const std::string &key, uint64_t current_cp_num) {
  auto res = ro_storage_.getLatest(kvbc::kConcordInternalCategoryId, key);
  if (res.has_value()) {
    auto blockid = ro_storage_.getLatestVersion(kvbc::kConcordInternalCategoryId, key).value().version;
    auto seqNum = getStoredBftSeqNum(blockid);
    auto strval = std::visit([](auto &&arg) { return arg.data; }, *res);
    T cmd;
    deserializeCmfMessage(cmd, strval);
    std::optional<bftEngine::Timestamp> timestamp = std::nullopt;
    auto value = ro_storage_.get(kvbc::kConcordInternalCategoryId, std::string{kvbc::keyTypes::timestamp_key}, blockid);
    if (value) {
      const auto &data = std::get<categorization::VersionedValue>(*value).data;
      concord::messages::Timestamp cmf_ts;
      deserializeCmfMessage(cmf_ts, data);
      timestamp.emplace(
          bftEngine::Timestamp{bftEngine::ConsensusTime{cmf_ts.time_since_epoch}, cmf_ts.request_position});
    }
    return handle(cmd, seqNum, current_cp_num, blockid, timestamp);
  }
  return false;
}  // namespace concord::kvbc

bool StReconfigurationHandler::handle(const concord::messages::WedgeCommand &,
                                      uint64_t bft_seq_num,
                                      uint64_t current_cp_num,
                                      uint64_t bid,
                                      const std::optional<bftEngine::Timestamp> &) {
  auto my_last_known_epoch = bftEngine::EpochManager::instance().getSelfEpochNumber();
  auto last_known_global_epoch = bftEngine::EpochManager::instance().getGlobalEpochNumber();
  auto command_epoch = getStoredEpochNumber(bid);
  auto cp_sn = checkpointWindowSize * current_cp_num;
  auto wedge_point = (bft_seq_num + 2 * checkpointWindowSize);
  wedge_point = wedge_point - (wedge_point % checkpointWindowSize);

  LOG_INFO(GL, KVLOG(my_last_known_epoch, last_known_global_epoch, command_epoch, cp_sn, wedge_point));
  ConcordAssert(last_known_global_epoch >= my_last_known_epoch);

  if (my_last_known_epoch == command_epoch && my_last_known_epoch == last_known_global_epoch) {
    bftEngine::ControlStateManager::instance().setStopAtNextCheckpoint(bft_seq_num);
    return true;
  }

  if (command_epoch < last_known_global_epoch &&
      bftEngine::ControlStateManager::instance().getCheckpointToStopAt().has_value()) {
    LOG_INFO(GL, "unwedge due to higher epoch number after state transfer");
    bftEngine::ControlStateManager::instance().setStopAtNextCheckpoint(0);
    bftEngine::IControlHandler::instance()->resetState();
  }
  bftEngine::EpochManager::instance().setSelfEpochNumber(bftEngine::EpochManager::instance().getGlobalEpochNumber());
  return true;
}
bool StReconfigurationHandler::handle(const concord::messages::AddRemoveWithWedgeCommand &command,
                                      uint64_t bft_seq_num,
                                      uint64_t current_cp_num,
                                      uint64_t bid,
                                      const std::optional<bftEngine::Timestamp> &timestamp) {
  return handleWedgeCommands(command,
                             bid,
                             current_cp_num,
                             bft_seq_num,
                             timestamp,
                             command.bft_support,
                             true,
                             command.restart,
                             command.restart);
}

bool StReconfigurationHandler::handle(const concord::messages::RestartCommand &command,
                                      uint64_t bft_seq_num,
                                      uint64_t current_cp_num,
                                      uint64_t bid,
                                      const std::optional<bftEngine::Timestamp> &timestamp) {
  return handleWedgeCommands(command,
                             bid,
                             current_cp_num,
                             bft_seq_num,
                             timestamp,
                             command.bft_support,
                             true,
                             command.restart,
                             command.restart);
}
bool StReconfigurationHandler::handle(const concord::messages::InstallCommand &cmd,
                                      uint64_t bft_seq_num,
                                      uint64_t current_cp_num,
                                      uint64_t bid) {
  LOG_INFO(GL, "Handle install command on ST complete:" << KVLOG(cmd.version, bft_seq_num, current_cp_num));
  bftEngine::ControlStateManager::instance().setStopAtNextCheckpoint(bft_seq_num);
  bftEngine::ControlStateManager::instance().setRestartBftFlag(cmd.bft_support);
  if (cmd.bft_support) {
    bftEngine::IControlHandler::instance()->addOnStableCheckpointCallBack([=]() {
      bftEngine::ControlStateManager::instance().sendRestartReadyToAllReplica(
          static_cast<uint8_t>(ReplicaRestartReadyMsg::Reason::Install), cmd.version);
    });
  } else {
    bftEngine::IControlHandler::instance()->addOnSuperStableCheckpointCallBack([=]() {
      bftEngine::ControlStateManager::instance().sendRestartReadyToAllReplica(
          static_cast<uint8_t>(ReplicaRestartReadyMsg::Reason::Install), cmd.version);
    });
  }
  return true;
}
template <typename T>
bool StReconfigurationHandler::handleWedgeCommands(const T &cmd,
                                                   uint64_t bid,
                                                   uint64_t current_cp,
                                                   uint64_t bft_seq_num,
                                                   const std::optional<bftEngine::Timestamp> &timestamp,
                                                   bool bft_support,
                                                   bool remove_metadata,
                                                   bool restart,
                                                   bool unwedge) {
  auto my_last_known_epoch = bftEngine::EpochManager::instance().getSelfEpochNumber();
  auto last_known_global_epoch = bftEngine::EpochManager::instance().getGlobalEpochNumber();
  auto command_epoch = getStoredEpochNumber(bid);
  auto cp_sn = checkpointWindowSize * current_cp;
  auto wedge_point = (bft_seq_num + 2 * checkpointWindowSize);
  wedge_point = wedge_point - (wedge_point % checkpointWindowSize);

  LOG_INFO(GL, KVLOG(my_last_known_epoch, last_known_global_epoch, command_epoch, cp_sn, wedge_point));
  ConcordAssert(last_known_global_epoch >= my_last_known_epoch);
  // If we are in an already advanced epoch, we don't need to do anything
  if (my_last_known_epoch > command_epoch) {
    return true;
  }
  if (my_last_known_epoch == command_epoch && my_last_known_epoch == last_known_global_epoch && cp_sn < wedge_point)
    return true;  // We still need to complete another state transfer

  // If we reached to this point, we are defiantly going to run the addRemove
  // command, so lets invoke all original reconfiguration handlers from the
  // product layer (without concord-bft's ones)
  concord::messages::ReconfigurationResponse response;
  for (auto &h : orig_reconf_handlers_) {
    h->handle(cmd, bft_seq_num, UINT32_MAX, timestamp, response);
  }

  if (my_last_known_epoch < last_known_global_epoch) {
    // now, we cannot rely on the received sequence number (as it may be reused),
    // we simply want to stop immediately
    auto fake_seq_num = cp_sn - 2 * checkpointWindowSize;
    bftEngine::ControlStateManager::instance().setStopAtNextCheckpoint(fake_seq_num);
    bftEngine::IControlHandler::instance()->addOnStableCheckpointCallBack([=]() {
      if (remove_metadata) bftEngine::ControlStateManager::instance().markRemoveMetadata(false);
      // We want to rely on the new transferred epoch and not to start a new one
      // (in case someone marked it)
      if (unwedge) bftEngine::EpochManager::instance().setNewEpochFlag(false);
      bftEngine::ControlStateManager::instance().restart();
    });
    return true;
  }
  if (my_last_known_epoch == command_epoch && cp_sn == wedge_point) {
    // Now we want to act normally as we just managed to catch the "correct state"
    // from our point of view. So lets simple run manually the concord-bft's
    // reconfiguration handler.
    bftEngine::ControlStateManager::instance().setRestartBftFlag(bft_support);
    if (bft_support) {
      if (remove_metadata)
        bftEngine::IControlHandler::instance()->addOnStableCheckpointCallBack(
            [=]() { bftEngine::ControlStateManager::instance().markRemoveMetadata(); });
      if (unwedge)
        bftEngine::IControlHandler::instance()->addOnStableCheckpointCallBack(
            [=]() { bftEngine::EpochManager::instance().setNewEpochFlag(true); });
      if (restart) {
        bftEngine::IControlHandler::instance()->addOnStableCheckpointCallBack([=]() {
          bftEngine::ControlStateManager::instance().sendRestartReadyToAllReplica(
              static_cast<uint8_t>(ReplicaRestartReadyMsg::Reason::Scale), std::string{});
        });
      }
    } else {
      if (remove_metadata)
        bftEngine::IControlHandler::instance()->addOnSuperStableCheckpointCallBack(
            [=]() { bftEngine::ControlStateManager::instance().markRemoveMetadata(); });
      if (unwedge)
        bftEngine::IControlHandler::instance()->addOnSuperStableCheckpointCallBack(
            [=]() { bftEngine::EpochManager::instance().setNewEpochFlag(true); });
      if (cmd.restart) {
        bftEngine::IControlHandler::instance()->addOnSuperStableCheckpointCallBack([=]() {
          bftEngine::ControlStateManager::instance().sendRestartReadyToAllReplica(
              static_cast<uint8_t>(ReplicaRestartReadyMsg::Reason::Scale), std::string{});
        });
      }
    }
  }
  return true;
}

bool StReconfigurationHandler::handle(const concord::messages::PruneRequest &command,
                                      uint64_t bft_seq_num,
                                      uint64_t,
<<<<<<< HEAD
                                      uint64_t) {
  // Actual pruning will be done from the lowest latestPruneableBlock returned by the replicas. It means, that
  // even on every state transfer there might be at most one relevant pruning command. Hence it is enough to take
  // the latest saved command and try to execute it
=======
                                      uint64_t,
                                      const std::optional<bftEngine::Timestamp> &timestamp) {
  // Actual pruning will be done from the lowest latestPruneableBlock returned by
  // the replicas. It means, that even on every state transfer there might be at
  // most one relevant pruning command. Hence it is enough to take the latest
>>>>>>> 003846ea
  bool succ = true;
  concord::messages::ReconfigurationResponse response;
  for (auto &h : orig_reconf_handlers_) {
    // If it was written to the blockchain, it means that this is a valid request.
    succ &= h->handle(command, bft_seq_num, UINT32_MAX, timestamp, response);
  }
  return succ;
}

}  // namespace concord::kvbc<|MERGE_RESOLUTION|>--- conflicted
+++ resolved
@@ -166,7 +166,8 @@
 bool StReconfigurationHandler::handle(const concord::messages::InstallCommand &cmd,
                                       uint64_t bft_seq_num,
                                       uint64_t current_cp_num,
-                                      uint64_t bid) {
+                                      uint64_t bid,
+                                      const std::optional<bftEngine::Timestamp> &) {
   LOG_INFO(GL, "Handle install command on ST complete:" << KVLOG(cmd.version, bft_seq_num, current_cp_num));
   bftEngine::ControlStateManager::instance().setStopAtNextCheckpoint(bft_seq_num);
   bftEngine::ControlStateManager::instance().setRestartBftFlag(cmd.bft_support);
@@ -270,18 +271,11 @@
 bool StReconfigurationHandler::handle(const concord::messages::PruneRequest &command,
                                       uint64_t bft_seq_num,
                                       uint64_t,
-<<<<<<< HEAD
-                                      uint64_t) {
-  // Actual pruning will be done from the lowest latestPruneableBlock returned by the replicas. It means, that
-  // even on every state transfer there might be at most one relevant pruning command. Hence it is enough to take
-  // the latest saved command and try to execute it
-=======
                                       uint64_t,
                                       const std::optional<bftEngine::Timestamp> &timestamp) {
   // Actual pruning will be done from the lowest latestPruneableBlock returned by
   // the replicas. It means, that even on every state transfer there might be at
   // most one relevant pruning command. Hence it is enough to take the latest
->>>>>>> 003846ea
   bool succ = true;
   concord::messages::ReconfigurationResponse response;
   for (auto &h : orig_reconf_handlers_) {
